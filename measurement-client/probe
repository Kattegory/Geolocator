--- conflicted
+++ resolved
@@ -168,17 +168,7 @@
     which.  Each element of the iterable ADDRESSES should be a 2-tuple
     (addr, port) as returned by socket.getaddrinfo()."""
 
-<<<<<<< HEAD
-    thisdir = os.path.dirname(os.path.abspath(__file__))
-    probecore = os.path.join(thisdir, "probe-core")
-
-    if cfg.socks5:
-        probecore += "-socks"
-
-    cmd = [probecore, str(cfg.parallel), str(cfg.spacing), str(cfg.timeout)]
-=======
     cmd = [cfg.core, str(cfg.parallel), str(cfg.spacing), str(cfg.timeout)]
->>>>>>> a563ce64
 
     if cfg.socks5:
         cmd.append(cfg.socks5[0])
@@ -382,7 +372,6 @@
             ap.error("must specify both --proxy-latitude and "
                      "--proxy-longitude, or else --proxy-location-unknown")
 
-<<<<<<< HEAD
     if args.socks5:
         try:
             host, port = args.socks5.split(":")
@@ -391,13 +380,14 @@
                 socket.AF_UNSPEC, socket.SOCK_STREAM)[0][4]
         except Exception as e:
             ap.error("invalid --socks5 argument: " + str(e))
-=======
+
     thisdir = os.path.dirname(os.path.abspath(__file__))
     if args.core is None:
         args.core = os.path.join(thisdir, "probe-core")
+        if args.socks5:
+            args.core += "-socks"
     if args.config is None:
         args.config = os.path.join(thisdir, "probe.cf")
->>>>>>> a563ce64
 
     return args
 
